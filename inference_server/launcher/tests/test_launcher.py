# Copyright 2025 The llm-d Authors.

# Licensed under the Apache License, Version 2.0 (the "License");
# you may not use this file except in compliance with the License.
# You may obtain a copy of the License at

# 	http://www.apache.org/licenses/LICENSE-2.0

# Unless required by applicable law or agreed to in writing, software
# distributed under the License is distributed on an "AS IS" BASIS,
# WITHOUT WARRANTIES OR CONDITIONS OF ANY KIND, either express or implied.
# See the License for the specific language governing permissions and
# limitations under the License.

"""
Unit tests for Multi-Instance vLLM Launcher
Run as:
python -m pytest tests/test_launcher.py -v
"""

from unittest.mock import patch

import pytest
from fastapi.testclient import TestClient

# Import the application and classes
from launcher import (
    VllmConfig,
    VllmInstance,
    VllmMultiProcessManager,
    app,
    set_env_vars,
)


# Fixtures
@pytest.fixture
def vllm_config():
    """Create a sample VllmConfig for testing"""
    return VllmConfig(
        options="--model test-model --port 8000", env_vars={"TEST_VAR": "test_value"}
    )


@pytest.fixture
def vllm_config_no_env():
    """Create a VllmConfig without env vars"""
    return VllmConfig(options="--model test-model --port 8001")


@pytest.fixture
def manager():
    """Create a fresh VllmMultiProcessManager for each test"""
    return VllmMultiProcessManager()


@pytest.fixture
def client():
    """Create a FastAPI test client"""
    return TestClient(app)


# Mock process for testing without actually starting vLLM
class MockProcess:
    def __init__(self):
        self._is_alive = True
        self.terminated = False
        self.killed = False

    def start(self):
        pass

    def is_alive(self):
        return self._is_alive

    def terminate(self):
        self.terminated = True
        self._is_alive = False

    def join(self, timeout=None):
        pass

    def kill(self):
        self.killed = True
        self._is_alive = False


# Tests for VllmConfig
class TestVllmConfig:
    def test_vllm_config_with_env_vars(self):
        """Test VllmConfig creation with environment variables"""
        config = VllmConfig(
            options="--model test --port 8000",
            env_vars={"KEY1": "value1", "KEY2": "value2"},
        )
        assert config.options == "--model test --port 8000"
        assert config.env_vars == {"KEY1": "value1", "KEY2": "value2"}

    def test_vllm_config_without_env_vars(self):
        """Test VllmConfig creation without environment variables"""
        config = VllmConfig(options="--model test --port 8000")
        assert config.options == "--model test --port 8000"
        assert config.env_vars is None


# Tests for VllmInstance
class TestVllmInstance:
    @patch("launcher.multiprocessing.Process")
    def test_instance_creation(self, vllm_config):
        """Test creating a VllmInstance"""
        instance = VllmInstance("test-id", vllm_config)
        assert instance.instance_id == "test-id"
        assert instance.config == vllm_config
        assert instance.process is None

    @patch("launcher.multiprocessing.Process")
    def test_instance_start(self, mock_process_class, vllm_config):
        """Test starting a vLLM instance"""
        mock_process = MockProcess()
        mock_process_class.return_value = mock_process

        instance = VllmInstance("test-id", vllm_config)
        result = instance.start()

        assert result["status"] == "started"
        assert result["instance_id"] == "test-id"

    @patch("launcher.multiprocessing.Process")
    def test_instance_start_already_running(self, mock_process_class, vllm_config):
        """Test starting an instance that's already running"""
        mock_process = MockProcess()
        mock_process_class.return_value = mock_process

        instance = VllmInstance("test-id", vllm_config)
        instance.start()
        result = instance.start()  # Try to start again

        assert result["status"] == "already_running"
        assert result["instance_id"] == "test-id"

    @patch("launcher.multiprocessing.Process")
    def test_instance_stop(self, mock_process_class, vllm_config):
        """Test stopping a running instance"""
        mock_process = MockProcess()
        mock_process_class.return_value = mock_process

        instance = VllmInstance("test-id", vllm_config)
        instance.start()
        result = instance.stop()

        assert result["status"] == "terminated"
        assert result["instance_id"] == "test-id"
        assert mock_process.terminated is True

    @patch("launcher.multiprocessing.Process")
    def test_instance_stop_not_running(self, vllm_config):
        """Test stopping an instance that's not running"""
        instance = VllmInstance("test-id", vllm_config)
        result = instance.stop()

        assert result["status"] == "not_running"
        assert result["instance_id"] == "test-id"

    @patch("launcher.multiprocessing.Process")
    def test_instance_force_kill(self, mock_process_class, vllm_config):
        """Test force killing an instance that won't terminate"""
        mock_process = MockProcess()

        # Simulate process that won't die on terminate
        def stay_alive_on_terminate():
            pass  # Don't change _is_alive

        mock_process.terminate = stay_alive_on_terminate
        mock_process_class.return_value = mock_process

        instance = VllmInstance("test-id", vllm_config)
        instance.start()
        _ = instance.stop(timeout=0.1)

        assert mock_process.killed is True

    @patch("launcher.multiprocessing.Process")
    def test_instance_get_status(self, mock_process_class, vllm_config):
        """Test getting instance status"""
        mock_process = MockProcess()
        mock_process_class.return_value = mock_process

        instance = VllmInstance("test-id", vllm_config)

<<<<<<< HEAD
=======
        # Not started
        status = instance.get_status()
        assert status["status"] == "not_started"

>>>>>>> 82f39da6
        # Running
        instance.start()
        status = instance.get_status()
        assert status["status"] == "running"

        # Stopped
        mock_process._is_alive = False
        status = instance.get_status()
        assert status["status"] == "stopped"


# Tests for VllmMultiProcessManager
class TestVllmMultiProcessManager:
    @patch("launcher.multiprocessing.Process")
    def test_create_instance_auto_id(self, mock_process_class, manager, vllm_config):
        """Test creating instance with auto-generated ID"""
        mock_process = MockProcess()
        mock_process_class.return_value = mock_process

        result = manager.create_instance(vllm_config)

        assert result["status"] == "started"
        assert "instance_id" in result
        assert len(manager.instances) == 1

    @patch("launcher.multiprocessing.Process")
    def test_create_instance_custom_id(self, mock_process_class, manager, vllm_config):
        """Test creating instance with custom ID"""
        mock_process = MockProcess()
        mock_process_class.return_value = mock_process

        result = manager.create_instance(vllm_config, "custom-id")

        assert result["status"] == "started"
        assert result["instance_id"] == "custom-id"
        assert "custom-id" in manager.instances

    @patch("launcher.multiprocessing.Process")
    def test_create_instance_duplicate_id(
        self, mock_process_class, manager, vllm_config
    ):
        """Test creating instance with duplicate ID raises error"""
        mock_process = MockProcess()
        mock_process_class.return_value = mock_process

        manager.create_instance(vllm_config, "duplicate-id")

        with pytest.raises(ValueError, match="already exists"):
            manager.create_instance(vllm_config, "duplicate-id")

    @patch("launcher.multiprocessing.Process")
    def test_stop_instance(self, mock_process_class, manager, vllm_config):
        """Test stopping a specific instance"""
        mock_process = MockProcess()
        mock_process_class.return_value = mock_process

        result = manager.create_instance(vllm_config, "test-id")
        instance_id = result["instance_id"]

        stop_result = manager.stop_instance(instance_id)

        assert stop_result["status"] == "terminated"
        assert instance_id not in manager.instances  # Should be cleaned up

    @patch("launcher.multiprocessing.Process")
    def test_stop_nonexistent_instance(self, mock_process_class, manager):
        """Test stopping instance that doesn't exist"""
        with pytest.raises(KeyError, match="not found"):
            manager.stop_instance("nonexistent-id")

    @patch("launcher.multiprocessing.Process")
    def test_stop_all_instances(self, mock_process_class, manager, vllm_config):
        """Test stopping all instances"""
        mock_process = MockProcess()
        mock_process_class.return_value = mock_process

        # Create multiple instances
        manager.create_instance(vllm_config, "id-1")
        manager.create_instance(vllm_config, "id-2")
        manager.create_instance(vllm_config, "id-3")

        result = manager.stop_all_instances()

        assert result["status"] == "all_stopped"
        assert result["total_stopped"] == 3
        assert len(manager.instances) == 0

    @patch("launcher.multiprocessing.Process")
    def test_get_instance_status(self, mock_process_class, manager, vllm_config):
        """Test getting status of specific instance"""
        mock_process = MockProcess()
        mock_process_class.return_value = mock_process

        manager.create_instance(vllm_config, "test-id")
        status = manager.get_instance_status("test-id")

        assert status["status"] == "running"
        assert status["instance_id"] == "test-id"

    @patch("launcher.multiprocessing.Process")
    def test_get_instance_status_nonexistent(self, mock_process_class, manager):
        """Test getting status of nonexistent instance"""
        with pytest.raises(KeyError, match="not found"):
            manager.get_instance_status("nonexistent-id")

    @patch("launcher.multiprocessing.Process")
    def test_get_all_instances_status(self, mock_process_class, manager, vllm_config):
        """Test getting status of all instances"""
        mock_process = MockProcess()
        mock_process_class.return_value = mock_process

        manager.create_instance(vllm_config, "id-1")
        manager.create_instance(vllm_config, "id-2")

        status = manager.get_all_instances_status()

        assert status["total_instances"] == 2
        assert status["running_instances"] == 2
        assert len(status["instances"]) == 2

    @patch("launcher.multiprocessing.Process")
    def test_list_instances(self, mock_process_class, manager, vllm_config):
        """Test listing all instance IDs"""
        mock_process = MockProcess()
        mock_process_class.return_value = mock_process

        manager.create_instance(vllm_config, "id-1")
        manager.create_instance(vllm_config, "id-2")

        instances = manager.list_instances()

        assert len(instances) == 2
        assert "id-1" in instances
        assert "id-2" in instances


# Tests for API Endpoints
class TestAPIEndpoints:
    def test_health_endpoint(self, client):
        """Test health check endpoint"""
        response = client.get("/health")
        assert response.status_code == 200
        assert response.json() == {"status": "OK"}

    def test_index_endpoint(self, client):
        """Test index endpoint"""
        response = client.get("/")
        assert response.status_code == 200
        data = response.json()
        assert data["name"] == "Multi-Instance vLLM Management API"
        assert data["version"] == "2.0"
        assert "endpoints" in data
        assert len(data["endpoints"]) == 8

    @patch("launcher.vllm_manager")
    def test_create_vllm_instance(self, mock_manager, client, vllm_config):
        """Test creating vLLM instance via API"""
        mock_manager.create_instance.return_value = {
            "status": "started",
            "instance_id": "test-id",
        }

        response = client.post(
            "/v2/vllm/instances", json={"options": "--model test --port 8000"}
        )

        assert response.status_code == 201
        data = response.json()
        assert data["status"] == "started"
        assert "instance_id" in data

    @patch("launcher.vllm_manager")
    def test_create_id_vllm_instance(self, mock_manager, client):
        """Test creating vLLM instance with custom ID via API"""
        mock_manager.create_instance.return_value = {
            "status": "started",
            "instance_id": "custom-id",
        }

        response = client.put(
            "/v2/vllm/instances/custom-id", json={"options": "--model test --port 8000"}
        )

        assert response.status_code == 201
        data = response.json()
        assert data["instance_id"] == "custom-id"

    @patch("launcher.vllm_manager")
    def test_create_duplicate_instance(self, mock_manager, client):
        """Test creating instance with duplicate ID returns 409"""
        mock_manager.create_instance.side_effect = ValueError("already exists")

        response = client.put(
            "/v2/vllm/instances/duplicate-id",
            json={"options": "--model test --port 8000"},
        )

        assert response.status_code == 409

    @patch("launcher.vllm_manager")
    def test_delete_vllm_instance(self, mock_manager, client):
        """Test deleting vLLM instance via API"""
        mock_manager.stop_instance.return_value = {
            "status": "terminated",
            "instance_id": "test-id",
        }

        response = client.delete("/v2/vllm/instances/test-id")

        assert response.status_code == 200
        data = response.json()
        assert data["status"] == "terminated"

    @patch("launcher.vllm_manager")
    def test_delete_nonexistent_instance(self, mock_manager, client):
        """Test deleting nonexistent instance returns 404"""
        mock_manager.stop_instance.side_effect = KeyError("not found")

        response = client.delete("/v2/vllm/instances/nonexistent-id")

        assert response.status_code == 404

    @patch("launcher.vllm_manager")
    def test_delete_all_instances(self, mock_manager, client):
        """Test deleting all instances via API"""
        mock_manager.stop_all_instances.return_value = {
            "status": "all_stopped",
            "stopped_instances": [],
        }

        response = client.delete("/v2/vllm/instances")

        assert response.status_code == 200
        data = response.json()
        assert data["status"] == "all_stopped"

    @patch("launcher.vllm_manager")
    def test_list_instances(self, mock_manager, client):
        """Test listing instances via API"""
        mock_manager.list_instances.return_value = ["id-1", "id-2"]

        response = client.get("/v2/vllm/instances?detail=False")

        assert response.status_code == 200
        data = response.json()
        assert data["count"] == 2
        assert "id-1" in data["instance_ids"]

        mock_manager.get_all_instances_status.return_value = {
            "total_instances": 1,
            "running_instances": 1,
            "instances": {
                "status": "running",
                "instance_id": "test-id",
            },
        }

        response = client.get("/v2/vllm/instances?detail=True")

        assert response.status_code == 200
        data = response.json()
        assert data["total_instances"] == 1
        assert data["running_instances"] == 1

    @patch("launcher.vllm_manager")
    def test_get_instance_status(self, mock_manager, client):
        """Test getting specific instance status via API"""
        mock_manager.get_instance_status.return_value = {
            "status": "running",
            "instance_id": "test-id",
        }

        response = client.get("/v2/vllm/instances/test-id")

        assert response.status_code == 200
        data = response.json()
        assert data["status"] == "running"

    @patch("launcher.vllm_manager")
    def test_get_nonexistent_instance_status(self, mock_manager, client):
        """Test getting status of nonexistent instance returns 404"""
        mock_manager.get_instance_status.side_effect = KeyError("not found")

        response = client.get("/v2/vllm/instances/nonexistent-id")

        assert response.status_code == 404


# Tests for Helper Functions
class TestHelperFunctions:
    def test_set_env_vars(self):
        """Test setting environment variables"""
        import os

        test_vars = {"TEST_VAR_1": "value1", "TEST_VAR_2": 12345, "TEST_VAR_3": True}

        set_env_vars(test_vars)

        assert os.environ["TEST_VAR_1"] == "value1"
        assert os.environ["TEST_VAR_2"] == "12345"
        assert os.environ["TEST_VAR_3"] == "True"

        # Cleanup
        for key in test_vars.keys():
            del os.environ[key]


if __name__ == "__main__":
    pytest.main([__file__, "-v"])<|MERGE_RESOLUTION|>--- conflicted
+++ resolved
@@ -187,13 +187,6 @@
 
         instance = VllmInstance("test-id", vllm_config)
 
-<<<<<<< HEAD
-=======
-        # Not started
-        status = instance.get_status()
-        assert status["status"] == "not_started"
-
->>>>>>> 82f39da6
         # Running
         instance.start()
         status = instance.get_status()
